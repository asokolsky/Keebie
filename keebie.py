#!/usr/bin/env python3
#Keebie by Robin Universe & Friends

from evdev import InputDevice, categorize, ecodes
import sys
import signal
import os
import json
import argparse
import time
import subprocess

filePath = os.path.abspath(os.path.dirname(sys.argv[0])) + "/" # Get the absolute path to the directory of this script for use when opening files

settings = { # A dict of settings to be used across the script
    "multiKeyMode": "combination",
    "forceBackground": False,
    "backgroundInversion": False
}

settingsPossible = { # A dict of lists of valid values for each setting
    "multiKeyMode": ["combination", "sequence"],
    "forceBackground": [True, False],
    "backgroundInversion": [True, False]
}

class keyLedger():
    """A class for finding all keys pressed at any time."""
    def __init__(self):
        self.keysList = [] # A list of keycodes of keys being held as strings
        self.newKeysList = [] # A list of keycodes of keys that were newly held when update() was last run as strings
        self.freshKeysList = [] # A list of keycodes of keys being held as strings that is empty unless a new key was pressed when update() was last run
    
    def update(self, keyEvent):
        """Take an event and and updates the lists of keys accordingly."""
        self.newKeysList = [] # They are no longer new
        self.freshKeysList = [] # They are no longer fresh

        if keyEvent.type == ecodes.EV_KEY: # If the event is a related to a key, as opposed to a mouse movement or something (At least I think thats what this does)
            keyEvent = categorize(keyEvent) # Convert our EV_KEY input event into a KeyEvent
            keycode = keyEvent.keycode # Cache value that we are about to use a lot
            keystate = keyEvent.keystate

            if keystate == keyEvent.key_down or keystate == keyEvent.key_hold: # If a new key has been pressed or a key we might have missed the down event for is being held
                if not keycode in self.keysList: # If this key (which is held) is not in our list of keys that are held
                    # print(f"New key tracked: {keycode}")
                    self.keysList += [keycode, ] # Add list of our (one) keycode to list of held keys
                    self.newKeysList += [keycode, ] # and to our list of newly held keys

            elif keystate == keyEvent.key_up: # If a key has been released
                if keycode in self.keysList: # And if we have that key marked as held
                    # print(f"Tracked key {keycode} released.")
                    self.keysList.remove(keycode) # Then we remove it from our list of held keys

                else:
                    print(f"Untracked key {keycode} released.") # If you see this that means we missed a key press, bad news. (But not to fatal.)

            if settings["multiKeyMode"] == "combination":
                self.keysList.sort()
                self.newKeysList.sort()

            if not self.newKeysList == []: # If new keys have pressed
                self.freshKeysList = self.keysList # Set fresh keys equal to helf keys
                # print(f"New keys are: {self.newKeysList}") # Print debug info
                # print(f"Fresh keys are: {self.freshKeysList}")

    def getList(self, returnType = 0):
        """Returns the list of held keys in different forms based on returnType.
        
        returnType values :
        0 - Returns the list as it is stored, as a list of strings.
        1 - Returns a single string with keycodes separated by \"+\"s, for use when reading/writing a layer json file.        
        """
        if returnType == 0: # If we just want the list
            return self.keysList # Return it

        elif returnType == 1: # If we want a string 
            keyListParsed = ""
            
            for keycode in self.keysList:
                keyListParsed += keycode # Build the string out of keycodes
                
                if not keycode is self.keysList[-1]: # If this isn't the last keycode
                    keyListParsed += "+" # Add a + to separate it from the previous keycode

            return keyListParsed # Return the parsed string 

        else: # If we don't recognize the return type
            print(f"Unrecognized value for returnType: {returnType}, returning None, expect errors!") # Say so
            return None

    def getNew(self, returnType = 0):
        """Returns the list of newly held keys in different forms based on returnType.
        
        returnType values :
        0 - Returns the list as it is stored, as a list of strings.
        1 - Returns a single string with keycodes separated by \"+\"s, for use when reading/writing a layer json file.        
        """
        if returnType == 0: # If we just want the list
            return self.newKeysList # Return it

        elif returnType == 1: # If we want a string 
            keyListParsed = ""
            
            for keycode in self.newKeysList:
                keyListParsed += keycode # Build the string out of keycodes
                
                if not keycode is self.newKeysList[-1]: # If this isn't the last keycode
                    keyListParsed += "+" # Add a + to separate it from the previous keycode

            return keyListParsed # Return the parsed string 

        else: # If we don't recognize the return type
            print(f"Unrecognized value for returnType: {returnType}, returning None, expect errors!") # Say so
            return None

    def getFresh(self, returnType = 0):
        """Returns the fresh (empty unless new keys were added last update()) list of held keys in different forms based on returnType.
        
        returnType values :
        0 - Returns the list as it is stored, as a list of strings.
        1 - Returns a single string with keycodes separated by \"+\"s, for use when reading/writing a layer json file.        
        """
        if returnType == 0: # If we just want the list
            return self.freshKeysList # Return it

        elif returnType == 1: # If we want a string 
            keyListParsed = ""
            
            for keycode in self.freshKeysList:
                keyListParsed += keycode # Build the string out of keycodes
                
                if not keycode is self.freshKeysList[-1]: # If this isn't the last keycode
                    keyListParsed += "+" # Add a + to separate it from the previous keycode

            return keyListParsed # Return the parsed string 

        else: # If we don't recognize the return type
            print(f"Unrecognized value for returnType: {returnType}, returning None, expect errors!") # Say so
            return None

def signal_handler(signal, frame):
    end()

def end(): # Properly close the device file and exit the script
    close(device)
    sys.exit(0)

def close(self): # try to close the device file gracefully
    if self.fd > -1:
        try:
            os.close(self.fd)
        finally:
            self.fd = -1

def config(): # Open the config file and return a list of it's line with leading and trailing spaces striped
    f=open(filePath+"config","r") # Opens config file.

    if f.mode =='r':
        config = f.read().splitlines()
        for confLine in range(0, len(config)) : # Strip leading and trailing whitespaces from each line of the config
            config[confLine] = config[confLine].strip() 
        return config

def writeConfig(lineNum, data): # Writes some data to a line of the config file
    lines = open(filePath+'config', 'r').readlines()
    lines[lineNum] = data.strip() + "\n" # Ensure the data we are write will not interfere later lines
    out = open(filePath+'config', 'w')
    out.writelines(lines)
    out.close()

parser = argparse.ArgumentParser() # Set up command line arguments
parser.add_argument("--layers", help="Show saved layer files", action="store_true")
parser.add_argument("--device", help="Change target device")
parser.add_argument("--detect", help="Detect keyboard device file", action="store_true")
parser.add_argument("--add", help="Add new keys", action="store_true")
parser.add_argument("--settings", help="Edits settings file", action="store_true")
parser.add_argument("--edit", help="Edits specified layer file (or default layer if unspecified)", nargs="?", default=False, const="default.json")
args = parser.parse_args()

layerDir = filePath + "layers/" # Cache the full path to the /layers directory
scriptDir = filePath + "scripts/" # Cache the full path to the /scripts directory

print("Welcome to Keebie")

def getLayers(): # Lists all the json files in /layers and thier contents
    print("Available Layers: \n")
    layerFt = ".json"
    layerFi = {}
    layers = [i for i in os.listdir(layerDir) if os.path.splitext(i)[1] == layerFt] # Get a list of paths to all files that match our file extension

    for f in layers:
        with open(os.path.join(layerDir,f)) as file_object:
            layerFi[f] = file_object.read() # Build a list of the files at those paths
    
    for i in layerFi:
        print(i+layerFi[i]) # And display thier contents to the user
    end()

def detectKeyboard(): # Detect what file a keypress is coming from
    print("Please press a key on the desired input device...")
    time.sleep(.5) # small delay to avoid detecting the device you started the script with
    dev = ""
    while dev == "": # Wait for this command to output the device name, loops every 1s
        dev = subprocess.check_output("inotifywatch /dev/input/by-id/* -t 1 2>&1 | grep /dev/input/by-id/ | awk 'NF{ print $NF }'", shell=True ).decode('utf-8').strip()
    return dev

def addKey(key = None, command = None, keycodeTimeout = 1): # Shell for adding new macros
    ledger = keyLedger() # Reset the keyLedger

    if key == None and command == None:
        relaunch = True
    else:
        relaunch = False
    
    if command == None:
        command = input("Enter the command you would like to attribute to a key on your second keyboard \n") # Get the command the user wishs to bind

        if command.startswith("layer:"): # If the user entered a layer switch command
            if os.path.exists(command.split(':')[-1]+".json") == False: # Check if the layer json file exsits
                createLayer(command.split(':')[-1]+".json") # If not create it
                print("Created layer file: " + command.split(':')[-1]+".json") # And notify the user

                print("LEDs detected on your keyboard:")
                for led in device.capabilities(verbose=True)[("EV_LED", 17)]: # For all LEDs on the board
                    print(f"-{led[1]}: {led[0]}") # List it

                onLeds = input("Please choose what LEDs should be enable on this layer (comma and/or space separated list)") # Prompt the user for a list of LED numbers
                onLeds = onLeds.replace(",", " ").split() # Split the input list

                onLedsInt = []
                for led in onLeds: # For all strs in the split list
                    onLedsInt.append(int(led)) # Cast the str to int and add it to a list

                writeJson(command.split(':')[-1]+".json", {"leds": onLedsInt}) # Write the input list to the layer file

    if key == None:
        print(f"Please press the key combination you would like to assign the command to and hold it for {keycodeTimeout} seconds until the next prompt.")

        loopStartTime = None
        signal.signal(signal.SIGINT, signal_handler)
        for event in device.read_loop():
            if loopStartTime == None: # because we don't want to start timing until the user has begun entering there key combiation
                loopStartTime = time.time()

            ledger.update(event) # Keep updateing the keyLedger with every new input

            if not time.time() - loopStartTime < keycodeTimeout: # Unless the time runs out
                break # Then we break the loop
        
        key = ledger.getList(1)

    inp = input(f"Assign {command} to [{key}]? [Y/n] ") # Ask the user if we (and they) got the command and binding right
    if inp == 'Y' or inp == '': # If we did 
        newMacro = {}
        newMacro[key] = command
        writeJson(config()[1], newMacro) # Write the binding into our layer json file
        print(newMacro) # And print it back

    else: # If we didn't
        print("Addition cancelled.") # Confirm we have cancelled the binding

    if relaunch:
        rep = input("Would you like to add another Macro? [Y/n] ") # Offer the user to add another binding

        if rep == 'Y' or rep == '': # If they say yes
            addKey() # Restart the shell

        end()

def writeJson(filename, data, dir = layerDir): # Appends new data to a specified layer (or any json file named filename in the directory dir)
    with open(dir+filename) as f:
        prevData = json.load(f)

    prevData.update(data)

    with open(dir+filename, 'w+') as outfile:
        json.dump(prevData, outfile, indent=3)

def createLayer(filename): # Creates a new layer with a given filename
    basedata = {"KEY_ESC": "layer:default"}

    with open(layerDir+filename, 'w+') as outfile:
        json.dump(basedata, outfile, indent=3)

def readJson(filename, dir = layerDir): # Reads the file contents of a layer (or any json file named filename in the directory dir)
    with open(dir+filename) as f:
        data = json.load(f)

    return data 

def popJson(filename, key, dir = layerDir): # Removes the key key and it's value from a layer (or any json file named filename in the directory dir)
    with open(dir+filename) as f:
        prevData = json.load(f)

    prevData.pop(key)

    with open(dir+filename, 'w+') as outfile:
        json.dump(prevData, outfile, indent=3)

def getSettings(): # Reads the json file specified on the third line of config and sets the values of settings based on it's contents
    print(f"Loading settings from {config()[2]}") # Notify the user we are getting settings and tell them the file we are using to do so

    settingsFile = readJson(config()[2], filePath) # Get a dict of the keys and values in our settings file
    for setting in settings.keys(): # For every setting we expect to be in our settings file
        if settingsFile[setting] in settingsPossible[setting]: # If the value in our settings file is valid
            # print(f"Found valid value: \"{settingsFile[setting]}\" for setting: \"{setting}\"")
            settings[setting] = settingsFile[setting] # Write it into our settins

        else :
            print(f"Value: \"{settingsFile[setting]}\" for setting: \"{setting}\" is invalid, defaulting to {settings[setting]}") # Warn the user of invalid settings in the settings file
            
    # print(f"Settings are {settings}") # Tell the user the settings we ended up with

def editSettings(): # Shell for editing settings
    settingsFile = readJson(config()[2], filePath) # Get a dict of the keys and values in our settings file
    
    settingsList = [] # Create a list for key-value pairs of settings 
    for setting in settings.items(): # For every key-value pair in our settings dict
        settingsList += [setting, ] # Add the pair to our list of seting pairs

    print("Choose what value you would like to edit.") # Ask the user to choose which setting they wish to edit
    for settingIndex in range(0, len(settingsList)): # For the index number of every setting pair in our list of setting pairs
        print(f"-{settingIndex + 1}: {settingsList[settingIndex][0]}   [{settingsList[settingIndex][1]}]") # Print an entry for every setting, as well as a number associated with it and it's current value
    
    selection = input("Please make you selection: ") # Take the users input as to which setting they wish to edit
    
    try: # Try to...
        intSelection= int(selection) # Comvert the users input from str to int
        if intSelection in range(1, len(settingsList) + 1): # If the users input corresponds to a listed setting
            settingSelected = settingsList[int(selection) - 1][0] # Store the selected setting's name
            print(f"Editing item \"{settingSelected}\"") # Tell the user we are thier selection
        
        else: # If the users input does not correspond to a listed setting
            print("Input out of range, exiting...") # Tell the user we are exiting
            end() # And do so

    except ValueError: # If the conversion to int fails
        print("Exiting...") # Tell the user we are exiting
        end() # And do so

    print(f"Choose one of {settingSelected}\'s possible values.") # Ask the user to choose which value they want to assign to their selected setting
    for valueIndex in range(0, len(settingsPossible[settingSelected])): # For the index number of every valid value of the users selected setting
        print(f"-{valueIndex + 1}: {settingsPossible[settingSelected][valueIndex]}", end = "") # Print an entry for every valid value, as well as a number associate, with no newline
        if settingsPossible[settingSelected][valueIndex] == settings[settingSelected]: # If a value is the current value of the selected setting
            print("   [current]") # Tell the user and add a newline

        else:
            print() # Add a newline

    selection = input("Please make you selection: ") # Take the users input as to which value they want to assign to their selected setting

    try: # Try to...
        intSelection = int(selection) # Convert the users input from str to int
        if intSelection in range(1, len(settingsPossible[settingSelected]) + 1): # If the users input corresponds to a listed value
            valueSelected = settingsPossible[settingSelected][int(selection) - 1] # Store the selected value
            writeJson(config()[2], {settingSelected: valueSelected}, filePath) # Write it into our settings json file
            print(f"Set \"{settingSelected}\" to \"{valueSelected}\"") # And tell the user we have done so
        
        else: # If the users input does not correspond to a listed value
            print("Input out of range, exiting...") # Tell the user we are exiting
            end() # And do so

    except ValueError: # If the conversion to int fails
        print("Exiting...") # Tell the user we are exiting
        end() # And do so

    getSettings() # Refresh the settings in our settings dict with the newly changed setting

    rep = input("Would you like to change another setting? [Y/n] ") # Offer the user to edit another setting

    if rep == 'Y' or rep == '': # If they say yes
        editSettings() # Restart the shell

    else:
        end()

def editLayer(layer = "default.json"): # Shell for editing a layer file (default by default)
    LayerDict = readJson(layer, layerDir) # Get a dict of keybindings in the layer file
    
    keybindingsList = [] # Create a list for key-value pairs of keybindings
    for keybinding in LayerDict.items(): # For every key-value pair in our layers dict
        keybindingsList += [keybinding, ] # Add the pair to our list of seting pairs

    print("Choose what binding you would like to edit.") # Ask the user to choose which keybinding they wish to edit
    for bindingIndex in range(0, len(keybindingsList)): # For the index number of every binding pair in our list of binding pairs
        if not keybindingsList[bindingIndex][0] == "leds":
            print(f"-{bindingIndex + 1}: {keybindingsList[bindingIndex][0]}   [{keybindingsList[bindingIndex][1]}]") # Print an entry for every binding, as well as a number associated with it and it's current value
        else:
            print(f"-{bindingIndex + 1}: Edit LEDs")
    
    selection = input("Please make you selection: ") # Take the users input as to which binding they wish to edit
    
    try: # Try to...
        intSelection= int(selection) # Comvert the users input from str to int
        if intSelection in range(1, len(keybindingsList) + 1): # If the users input corresponds to a listed binding
            bindingSelected = keybindingsList[int(selection) - 1][0] # Store the selected bindings's key
            print(f"Editing item \"{bindingSelected}\"") # Tell the user we are editing their selection
        
        else: # If the users input does not correspond to a listed binding
            print("Input out of range, exiting...") # Tell the user we are exiting
            end() # And do so

    except ValueError: # If the conversion to int fails
        print("Exiting...") # Tell the user we are exiting
        end() # And do so

    if bindingSelected == "leds":
        print("LEDs detected on your keyboard:")
        for led in device.capabilities(verbose=True)[("EV_LED", 17)]: # For all LEDs on the board
            print(f"-{led[1]}: {led[0]}") # List it

        onLeds = input("Please choose what LEDs should be enable on this layer (comma and/or space separated list)") # Prompt the user for a list of LED numbers
        onLeds = onLeds.replace(",", " ").split() # Split the input list

        onLedsInt = []
        for led in onLeds: # For all strs in the split list
            onLedsInt.append(int(led)) # Cast the str to int and add it to a list

        writeJson(config()[1], {"leds": onLedsInt}) # Write the input list to the layer file

<<<<<<< HEAD
    else:
        print(f"Choose am action to take on {bindingSelected}.") # Ask the user to choose what they want to do with their selected binding
        # Prompt the user with a few possible actions
        print("-1: Delete binding.")
        print("-2: Edit binding key.")
        print("-3: Edit binding command.")
        print("-4: Cancel.")

        selection = input("Please make you selection: ") # Take the users input as to what they want to do with their selected binding

        try: # Try to...
            intSelection = int(selection) # Convert the users input from str to int

            if intSelection == 1: # If the user selected delete
                popJson(layer, bindingSelected) # Remove the binding
            elif intSelection == 2: # If the user selected edit key
                addKey(command = LayerDict[bindingSelected]) # Launch the key addition shell and preserve the command
                popJson(layer, bindingSelected) # Note: if the user replaces the original key with the same key this will delete the binding
            elif intSelection == 3: # If the user selected edit command
                addKey(key = bindingSelected) # Launch the key addition shell and preserve the key
            elif intSelection == 4: # If the user selected cancel
                pass # Pass back to the previous level

            else: # If the users input does not correspond to a listed value
                print("Input out of range, exiting...") # Tell the user we are exiting
                exit() # And do so

        except ValueError: # If the conversion to int fails
            print("Exiting...") # Tell the user we are exiting
            exit() # And do so

=======
        else: # If the users input does not correspond to a listed value
            print("Input out of range, exiting...") # Tell the user we are exiting
            end() # And do so

    except ValueError: # If the conversion to int fails
        print("Exiting...") # Tell the user we are exiting
        end() # And do so

>>>>>>> 4adae480
    rep = input("Would you like to edit another binding? [Y/n] ") # Offer the user to edit another binding

    if rep == 'Y' or rep == '': # If they say yes
        editLayer() # Restart the shell

    else:
        end()

def processKeycode(keycode): # Given a keycode that might be in the layer json file, check if it is and execute the appropriate commands
    if keycode in readJson(config()[1]): # If the keycode is in our layer's json file
        value = readJson(config()[1])[keycode] # Get the instructions associated with the keycode

        if value.startswith("layer:"): # If value is a layerswitch command
            if os.path.exists(layerDir+value.split(':')[-1] + ".json") == False: #if the layer has no json file
                createLayer(value.split(':')[-1]+".json") # Create one
                print("Created layer file: " + value.split(':')[-1]+".json") # Notify the user
                writeConfig(1, value.split(':')[-1] + ".json") # Switch to our new layer file
                print("Switched to layer file: " + value.split(':')[-1] + ".json") # Notify the user

            else:
                writeConfig(1, value.split(':')[-1] + ".json") # Switch the layer's json into our config
                print("Switched to layer file: " + value.split(':')[-1] + ".json") # Notify the user

            try:
                setLeds(readJson(config()[1])["leds"])
            except KeyError:
                print(f"Layer {readJson(config()[1])} has no leds property, writing empty")
                writeJson(config()[1], {"leds": []})
                setLeds([])

        if value.strip().endswith("&") == False and settings["forceBackground"]: # If value is not set in run in the background and our settings say to force running in the background
            value += " &" # Force running in the background
            
        if value.strip().endswith("&") == False and settings["backgroundInversion"]: # If value is not set to run in the background and our settings say to invert background mode
            value += " &" # Force running in the background
        
        elif value.strip().endswith("&") and settings["backgroundInversion"]: # Else if value is set to run in the background and our settings say to invert background mode
            value = value.rstrip(" &") # Remove all spaces and &s from the end of value, there might be a better way but this is the best I've got

        if value.startswith("layer:"): # If value is a layerswitch command
            pass

        elif value.startswith("script:"): # If value is a bash file
            print("Executing bash script: " + value.split(':')[-1])
            os.system('bash ' + scriptDir + value.split(':')[-1])

        elif value.startswith("py:"): # If value is a generic python file
            print("Executing python script: " + value.split(':')[-1])
            os.system('python ' + scriptDir + value.split(':')[-1])

        elif value.startswith("py2:"): # If value is a python2 file
            print("Executing python2 script: " + value.split(':')[-1])
            os.system('python2 ' + scriptDir + value.split(':')[-1])

        elif value.startswith("py3:"): # If value is a python3 file
            print("Executing python3 script: " + value.split(':')[-1])
            os.system('python3 ' + scriptDir + value.split(':')[-1])
        
        elif value.startswith("exec:"): # If value is a generic executable
            print("Executing file: " + value.split(':')[-1])
            os.system(scriptDir + value.split(':')[-1])
        
        else: # If value is a shell command
            print(keycode+": "+value)
            os.system(value)

def keebLoop(): # Reading the keyboard
    signal.signal(signal.SIGINT, signal_handler)
    ledger = keyLedger() # Reset the keyLedger

    for event in device.read_loop(): # Start infinitely geting events from our keyboard
        ledger.update(event) # Update the keyLedger with those events

        processKeycode(ledger.getFresh(1)) # Check if ledger.freshKeysList matches a command in our layer's json file

<<<<<<< HEAD
def setLeds(onLeds): # Sets the passed LEDs on (and any others off)
    leds = device.capabilities()[17] # Get a list of LEDs the device has

    for led in leds: # For all LEDs on the board
        if led in onLeds: # If the LED is to be set on
            device.set_led(led, 1) # Set it on
        else:
            device.set_led(led, 0) # Set it off

device = InputDevice(config()[0]) # Get a reference to the keyboard on the first line of our config file
setLeds(readJson(config()[1])["leds"]) # Set LEDs based on the default layer
=======
if config()[0] == "/dev/input/by-id/put-your-device-name-here" and args.device == None:
    print("You have not set your device file in " + filePath + "config")
    resp = input("Would you like to detect a device by keypress now? [Y/n] ")
    if resp.lower().startswith("n"):
        sys.exit(0)
    else:
        deviceString = detectKeyboard()
        print(deviceString)
        device = InputDevice(deviceString)
        resp1 = input("Would you like to save this as your default device? [Y/n] ")
        if resp1.lower().startswith("n") == False:
            writeConfig(0, deviceString)
elif args.device != None:
    device = InputDevice("/dev/input/by-id/"+args.device)
else:
    device = InputDevice(config()[0]) # Get a reference to the keyboard on the first line of our config file
>>>>>>> 4adae480

getSettings() # Get settings from the json file in config

if args.layers: # If the user passed --layers
    getLayers() # Show the user all layer json files and their contents

elif args.add: # If the user passed --add
    device.grab() # Ensure only we receive input from the board
    writeConfig(1, "default.json") # Ensure we are on the default layer
    addKey() # Launch the key addition shell

elif args.device: # If the user passed --device
    device = InputDevice("/dev/input/by-id/"+args.device) # Get a reference to the specified keyboard
    
    if os.path.exists(layerDir+args.device+".json") == False: # If the keyboard doesn't yet have a layer json file
        createLayer(args.device+".json") # Create one
        print("Created layer file: " + layerDir + args.device + ".json") # And notify the user

    writeConfig(1, args.device+".json") # Switch to the specified board's layer json file
    print("Switched to layer file: " + args.device+".json") # Notify the user
    device.grab() # Ensure only we receive input from the board
    keebLoop() # Begin Reading the keyboard for macros

elif args.settings: # If the user passed --settings
    editSettings() # Launch the setting editing shell

elif args.detect: # If the user passed --detect
    detectKeyboard() # Launch the keyboard detection function

elif args.edit: # If the user passed --edit
    device.grab() # Ensure only we receive input from the board
    editLayer(args.edit) # Launch the layer editing shell

else: # If the user passed nothing
    time.sleep(.5)
    device.grab() # Ensure only we receive input from the board
    writeConfig(1, "default.json") # Ensure we are on the default layer
    keebLoop() # Begin Reading the keyboard for macros<|MERGE_RESOLUTION|>--- conflicted
+++ resolved
@@ -419,7 +419,6 @@
 
         writeJson(config()[1], {"leds": onLedsInt}) # Write the input list to the layer file
 
-<<<<<<< HEAD
     else:
         print(f"Choose am action to take on {bindingSelected}.") # Ask the user to choose what they want to do with their selected binding
         # Prompt the user with a few possible actions
@@ -445,22 +444,12 @@
 
             else: # If the users input does not correspond to a listed value
                 print("Input out of range, exiting...") # Tell the user we are exiting
-                exit() # And do so
+                end() # And do so
 
         except ValueError: # If the conversion to int fails
             print("Exiting...") # Tell the user we are exiting
-            exit() # And do so
-
-=======
-        else: # If the users input does not correspond to a listed value
-            print("Input out of range, exiting...") # Tell the user we are exiting
             end() # And do so
 
-    except ValueError: # If the conversion to int fails
-        print("Exiting...") # Tell the user we are exiting
-        end() # And do so
-
->>>>>>> 4adae480
     rep = input("Would you like to edit another binding? [Y/n] ") # Offer the user to edit another binding
 
     if rep == 'Y' or rep == '': # If they say yes
@@ -536,7 +525,6 @@
 
         processKeycode(ledger.getFresh(1)) # Check if ledger.freshKeysList matches a command in our layer's json file
 
-<<<<<<< HEAD
 def setLeds(onLeds): # Sets the passed LEDs on (and any others off)
     leds = device.capabilities()[17] # Get a list of LEDs the device has
 
@@ -546,9 +534,6 @@
         else:
             device.set_led(led, 0) # Set it off
 
-device = InputDevice(config()[0]) # Get a reference to the keyboard on the first line of our config file
-setLeds(readJson(config()[1])["leds"]) # Set LEDs based on the default layer
-=======
 if config()[0] == "/dev/input/by-id/put-your-device-name-here" and args.device == None:
     print("You have not set your device file in " + filePath + "config")
     resp = input("Would you like to detect a device by keypress now? [Y/n] ")
@@ -565,7 +550,8 @@
     device = InputDevice("/dev/input/by-id/"+args.device)
 else:
     device = InputDevice(config()[0]) # Get a reference to the keyboard on the first line of our config file
->>>>>>> 4adae480
+
+setLeds(readJson(config()[1])["leds"]) # Set LEDs based on the default layer
 
 getSettings() # Get settings from the json file in config
 
